--- conflicted
+++ resolved
@@ -117,17 +117,12 @@
         $this->getOutput()->writeln('');
 
         if ($this->compress and in_array('GZ', \Phar::getSupportedCompression())) {
-<<<<<<< HEAD
             if (count($this->files) > 1000) {
                 $this->printTaskInfo("Too many files. Compression DISABLED");
             } else {
                 $this->printTaskInfo($this->filename . " compressed");
                 $this->phar = $this->phar->compressFiles(\Phar::GZ);
             }
-=======
-            $this->printTaskInfo($this->filename . " compressed");
-            $this->phar->compressFiles(\Phar::GZ);
->>>>>>> 7ee9fbe5
         }
         $this->stopTimer();
         $this->printTaskSuccess("<info>{$this->filename}</info> produced");
